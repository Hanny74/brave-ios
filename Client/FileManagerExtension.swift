--- conflicted
+++ resolved
@@ -14,13 +14,10 @@
         case webSiteData = "/WebKit/WebsiteData"
     }
     public typealias FolderLockObj = (folder: Folder, lock: Bool)
-<<<<<<< HEAD
-=======
     
     static var documentDirectoryURL: URL? {
         return FileManager.default.urls(for: .documentDirectory, in: .userDomainMask).first
     }
->>>>>>> 55d9a5b1
     
     //Lock a folder using FolderLockObj provided.
     @discardableResult public func setFolderAccess(_ lockObjects: [FolderLockObj]) -> Bool {
