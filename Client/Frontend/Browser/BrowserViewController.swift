--- conflicted
+++ resolved
@@ -2556,11 +2556,7 @@
             displayedPopoverController = actionSheetController
         }
 
-<<<<<<< HEAD
-        actionSheetController.title = dialogTitle?.ellipsize(maxLength: ActionSheetTitleMaxLength)
-=======
         actionSheetController.title = dialogTitle
->>>>>>> 55d9a5b1
         let cancelAction = UIAlertAction(title: Strings.CancelButtonTitle, style: .cancel, handler: nil)
         actionSheetController.addAction(cancelAction)
         self.present(actionSheetController, animated: true, completion: nil)
@@ -2954,8 +2950,6 @@
         }
     }
 }
-<<<<<<< HEAD
-=======
 
 extension BrowserViewController {
     func openReferralLink(url: URL) {
@@ -2992,5 +2986,4 @@
     var isEmpty: Bool {
         return count == 0
     }
-}
->>>>>>> 55d9a5b1
+}